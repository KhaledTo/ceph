// -*- mode:C++; tab-width:8; c-basic-offset:2; indent-tabs-mode:t -*-
// vim: ts=8 sw=2 smarttab

#include "common/ceph_argparse.h"
#include "common/config.h"
#include "common/debug.h"
#include "common/errno.h"
#include "global/global_init.h"
#include "global/signal_handler.h"
#include "librbd/ImageCtx.h"
#include "librbd/ImageState.h"
#include "tools/rbd_mirror/ImageReplayer.h"
#include "tools/rbd_mirror/Threads.h"

#include <string>
#include <vector>

#define dout_subsys ceph_subsys_rbd_mirror
#undef dout_prefix
#define dout_prefix *_dout << "rbd-mirror-image-replay: "

rbd::mirror::ImageReplayer *replayer = nullptr;

void usage() {
  std::cout << "usage: ceph_test_rbd_mirror_image_replay [options...] \\" << std::endl;
  std::cout << "           <client-id> <local-pool> <remote-pool> <image>" << std::endl;
  std::cout << std::endl;
  std::cout << "  client-id     client ID to register in remote journal" << std::endl;
  std::cout << "  local-pool    local (secondary, destination) pool" << std::endl;
  std::cout << "  remote-pool   remote (primary, source) pool" << std::endl;
  std::cout << "  image         image to replay (mirror)" << std::endl;
  std::cout << std::endl;
  std::cout << "options:\n";
  std::cout << "  -m monaddress[:port]      connect to specified monitor\n";
  std::cout << "  --keyring=<path>          path to keyring for local cluster\n";
  std::cout << "  --log-file=<logfile>      file to log debug output\n";
  std::cout << "  --debug-rbd-mirror=<log-level>/<memory-level>  set rbd-mirror debug level\n";
  generic_server_usage();
}

static atomic_t g_stopping;

static void handle_signal(int signum)
{
  g_stopping.set(1);
}

int get_image_id(rbd::mirror::RadosRef cluster, int64_t pool_id,
		 const std::string &image_name, std::string *image_id)
{
  librados::IoCtx ioctx;

  int r = cluster->ioctx_create2(pool_id, ioctx);
  if (r < 0) {
    derr << "error opening ioctx for pool " << pool_id
	 << ": " << cpp_strerror(r) << dendl;
    return r;
  }

  librbd::ImageCtx *image_ctx = new librbd::ImageCtx(image_name, "", NULL,
						     ioctx, true);
  r = image_ctx->state->open();
  if (r < 0) {
    derr << "error opening remote image " << image_name
	 << ": " << cpp_strerror(r) << dendl;
    delete image_ctx;
    return r;
  }

  *image_id = image_ctx->id;
  image_ctx->state->close();
  return 0;
}

int main(int argc, const char **argv)
{
  std::vector<const char*> args;
  argv_to_vec(argc, argv, args);
  env_to_vec(args);

  global_init(nullptr, args, CEPH_ENTITY_TYPE_CLIENT,
	      CODE_ENVIRONMENT_DAEMON,
	      CINIT_FLAG_UNPRIVILEGED_DAEMON_DEFAULTS);

  for (auto i = args.begin(); i != args.end(); ++i) {
    if (ceph_argparse_flag(args, i, "-h", "--help", (char*)NULL)) {
      usage();
      return EXIT_SUCCESS;
    }
  }

  if (args.size() < 4) {
    usage();
    return EXIT_FAILURE;
  }

  std::string client_id = args[0];
  std::string local_pool_name = args[1];
  std::string remote_pool_name = args[2];
  std::string image_name = args[3];

  dout(1) << "client_id=" << client_id << ", local_pool_name="
	  << local_pool_name << ", remote_pool_name=" << remote_pool_name
	  << ", image_name=" << image_name << dendl;

  rbd::mirror::ImageReplayer::BootstrapParams bootstap_params(local_pool_name,
							      image_name);
  int64_t local_pool_id;
  int64_t remote_pool_id;
  std::string remote_image_id;

  if (local_pool_name == remote_pool_name) {
    std::cerr << "local and remote pools can't be the same" << std::endl;
    return EXIT_FAILURE;
  }

  if (g_conf->daemonize) {
    global_init_daemonize(g_ceph_context);
  }
  g_ceph_context->enable_perf_counter();

  common_init_finish(g_ceph_context);

  init_async_signal_handler();
  register_async_signal_handler(SIGHUP, sighup_handler);
  register_async_signal_handler_oneshot(SIGINT, handle_signal);
  register_async_signal_handler_oneshot(SIGTERM, handle_signal);

  dout(5) << "connecting to cluster" << dendl;

  rbd::mirror::RadosRef local(new librados::Rados());
  rbd::mirror::RadosRef remote(new librados::Rados());
  rbd::mirror::Threads *threads = nullptr;

  int r = local->init_with_context(g_ceph_context);
  if (r < 0) {
    derr << "could not initialize rados handle" << dendl;
    goto cleanup;
  }

  r = local->connect();
  if (r < 0) {
    derr << "error connecting to local cluster" << dendl;
    goto cleanup;
  }

  r = local->pool_lookup(local_pool_name.c_str());
  if (r < 0) {
    derr << "error finding local pool " << local_pool_name
	 << ": " << cpp_strerror(r) << dendl;
    goto cleanup;
  }
  local_pool_id = r;

  r = remote->init_with_context(g_ceph_context);
  if (r < 0) {
    derr << "could not initialize rados handle" << dendl;
    goto cleanup;
  }

  r = remote->connect();
  if (r < 0) {
    derr << "error connecting to local cluster" << dendl;
    goto cleanup;
  }

  r = remote->pool_lookup(remote_pool_name.c_str());
  if (r < 0) {
    derr << "error finding remote pool " << remote_pool_name
	 << ": " << cpp_strerror(r) << dendl;
    goto cleanup;
  }
  remote_pool_id = r;

  r = get_image_id(remote, remote_pool_id, image_name, &remote_image_id);
  if (r < 0) {
    derr << "error resolving ID for remote image " << image_name
	 << ": " << cpp_strerror(r) << dendl;
    goto cleanup;
  }

  dout(5) << "starting replay" << dendl;

<<<<<<< HEAD
  replayer = new rbd::mirror::ImageReplayer(local, remote, client_id,
                                            local_pool_id, remote_pool_id,
                                            remote_image_id);
=======
  threads = new rbd::mirror::Threads(reinterpret_cast<CephContext*>(
    local->cct()));
  replayer = new rbd::mirror::ImageReplayer(threads, local, remote, client_id,
					    remote_pool_id, remote_image_id);
>>>>>>> 7fd230f6

  r = replayer->start(&bootstap_params);
  if (r < 0) {
    derr << "failed to start: " << cpp_strerror(r) << dendl;
    goto cleanup;
  }

  dout(5) << "replay started" << dendl;

  while (!g_stopping.read()) {
    usleep(200000);
  }

  dout(1) << "termination signal received, stopping replay" << dendl;

  replayer->stop();

  dout(1) << "shutdown" << dendl;

 cleanup:
  unregister_async_signal_handler(SIGHUP, sighup_handler);
  unregister_async_signal_handler(SIGINT, handle_signal);
  unregister_async_signal_handler(SIGTERM, handle_signal);
  shutdown_async_signal_handler();

  delete replayer;
  delete threads;
  g_ceph_context->put();

  return r < 0 ? EXIT_SUCCESS : EXIT_FAILURE;
}<|MERGE_RESOLUTION|>--- conflicted
+++ resolved
@@ -181,16 +181,11 @@
 
   dout(5) << "starting replay" << dendl;
 
-<<<<<<< HEAD
-  replayer = new rbd::mirror::ImageReplayer(local, remote, client_id,
-                                            local_pool_id, remote_pool_id,
-                                            remote_image_id);
-=======
   threads = new rbd::mirror::Threads(reinterpret_cast<CephContext*>(
     local->cct()));
   replayer = new rbd::mirror::ImageReplayer(threads, local, remote, client_id,
-					    remote_pool_id, remote_image_id);
->>>>>>> 7fd230f6
+					    local_pool_id, remote_pool_id,
+					    remote_image_id);
 
   r = replayer->start(&bootstap_params);
   if (r < 0) {
