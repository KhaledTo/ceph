--- conflicted
+++ resolved
@@ -1263,13 +1263,8 @@
   // did file size decrease?
   if ((old_caps & (CEPH_CAP_RD|CEPH_CAP_WR)) == 0 &&
       (new_caps & (CEPH_CAP_RD|CEPH_CAP_WR)) != 0 &&
-<<<<<<< HEAD
-      in->inode.size > m->get_inode().size) {
-    dout(10) << "*** file size decreased from " << in->inode.size << " to " << m->get_inode().size << dendl;
-=======
       in->inode.size > (loff_t)m->get_size()) {
     dout(10) << "*** file size decreased from " << in->inode.size << " to " << m->get_size() << dendl;
->>>>>>> 5b073624
     
     // trim filecache?
     if (g_conf.client_oc)
