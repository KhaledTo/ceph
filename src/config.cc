--- conflicted
+++ resolved
@@ -353,12 +353,8 @@
 	OPTION(debug_paxos, 0, OPT_INT, 0),
 	OPTION(debug_tp, 0, OPT_INT, 0),
 	OPTION(debug_auth, 0, OPT_INT, 1),
-<<<<<<< HEAD
 	OPTION(debug_finisher, 0, OPT_INT, 1),
-	OPTION(keys_file, 'k', OPT_STR, "~/.ceph/keyring.bin, /etc/ceph/keyring.bin, .ceph_keyring"),
-=======
 	OPTION(keyring, 'k', OPT_STR, "~/.ceph/keyring.bin, /etc/ceph/keyring.bin, .ceph_keyring"),
->>>>>>> 496d7642
 	OPTION(supported_auth, 0, OPT_STR, "none"),
 	OPTION(clock_lock, 0, OPT_BOOL, false),
 	OPTION(clock_tare, 0, OPT_BOOL, false),
